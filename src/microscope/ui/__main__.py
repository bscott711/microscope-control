--- conflicted
+++ resolved
@@ -9,19 +9,6 @@
 def main():
     """Main function to run the application."""
     app = QApplication(sys.argv)
-<<<<<<< HEAD
-    mmc = CMMCorePlus()
-    try:
-        # NOTE: For the Objective and Channel widgets to work, this config
-        # file must contain "Objective" and "Channel" configuration groups.
-        mmc.loadSystemConfiguration()  # Loads demo config by default
-    except Exception as e:
-        print(f"Could not load MM configuration: {e}")
-
-    win = MainWindow(mmc)
-    win.showMaximized()
-    sys.exit(app.exec_())
-=======
 
     # 1. Create the core objects
     mmc = CMMCorePlus.instance()
@@ -61,7 +48,6 @@
 
     view.show()
     sys.exit(app.exec())
->>>>>>> 3bd8443b
 
 
 if __name__ == "__main__":
